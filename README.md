--- conflicted
+++ resolved
@@ -19,18 +19,15 @@
 
 *datatools* provides core libraries that can be used to easily build custom data pipelines, specifically through `from datatools import load, process`.
 
-<<<<<<< HEAD
-For loading from datasets hosted on huggingface hub, you can use the `hub` input type and specify the dataset name as `path/to/dataset>name#split`. For example, `load("tatsu-lab/alpaca_eval>alpaca_eval#eval")` is equivalent to `datasets.load_dataset("tatsu-lab/alpaca_eval", split="eval")`.
-
-###### `process(input_dataset, process_fn, output_path, process_options)`
-=======
 ### Core functions
->>>>>>> 81b94a71
 
 ```python
 load(path, load_options)
 ```
 Loads the dataset at the path and **automatically infers its format** (e.g., compressed JSON, PyArrow, MDS, etc.) based on clues from the file format and directory structure.
+
+For loading from datasets hosted on the HuggingFace hub, you can use the `hub` input type and specify the path as `path/to/dataset>name#split`. 
+For example, `load("tatsu-lab/alpaca_eval>alpaca_eval#eval")` is equivalent to `datasets.load_dataset("tatsu-lab/alpaca_eval", split="eval")`.
 
 ---
 
